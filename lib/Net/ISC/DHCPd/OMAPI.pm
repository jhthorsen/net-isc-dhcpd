--- conflicted
+++ resolved
@@ -213,19 +213,12 @@
     my @commands = qw/port server/;
     my $buffer;
 
-<<<<<<< HEAD
-    $self->errstr('');
-
-    for my $attr (qw/port server key/) {
-        $buffer = $self->_cmd(sprintf '%s %s', $attr, $self->$attr);
-=======
     push @commands, 'key' if($self->key);
 
     $self->errstr('');
 
     for my $attr (@commands) {
         $buffer = $self->_cmd(sprintf "%s %s", $attr, $self->$attr);
->>>>>>> 76e28b27
         last unless(defined $buffer);
     }
 
