package Net::ISC::DHCPd::Config::OptionSpace;

=head1 NAME

Net::ISC::DHCPd::Config::OptionSpace - Optionspace config parameter

=head1 DESCRIPTION

See L<Net::ISC::DHCPd::Config::Role> for methods and attributes without
documentation.

An instance from this class, comes from / will produce:

    option space $prefix_attribute_value;
    $options_attribute_value
    option $name_attribute_value code \
        $code_attribute_value = encapsulate $prefix_attribute_value;
 
=head1 SYNOPSIS

See L<Net::ISC::DHCPd::Config/SYNOPSIS>.

=cut

use Moose;

with 'Net::ISC::DHCPd::Config::Role';

<<<<<<< HEAD
my $ENCAPSULATE_RE = qr{ option (\S+) \s code \s (\d+) \s = \s encapsulate \s (\S+) ; }x;
=======
# option foo-enc code 122 = encapsulate foo;
my $ENCAPSULATE_RE = qr{option (\S+) code (\d+) = encapsulate (\S+)\s*;};
>>>>>>> a6559376

__PACKAGE__->create_children(qw/
    Net::ISC::DHCPd::Config::OptionSpace::Option
/);

=head1 ATTRIBUTES

=head2 options

A list of parsed L<Net::ISC::DHCPd::Config::OptionSpace::Option> objects.

=head2 name

Name of the option namespace as a string.

=cut

has name => (
    is => 'rw',
    isa => 'Str',
);

=head2 code

DHCP option number/code as an int.

=cut

has code => (
    is => 'rw',
    isa => 'Int',
);

=head2 prefix

Human readable prefix of all child
L<Net::ISC::DHCPd::Config::OptionSpace::Option> objects.

=cut

has prefix => (
    is => 'ro',
    isa => 'Str',
);

sub _build_regex { qr{^\s* option \s space \s (.*) ;}x }

=head1 METHODS

=head2 slurp

=cut

sub slurp {
    my($self, $line) = @_;
    my $prefix = $self->prefix;

    #option space foo; <--- already captured
    #option foo.bar code 1 = ip-address;
    #option foo.baz code 2 = ip-address;
    #option foo-enc code 122 = encapsulate foo;

    if($line =~ /(\w+)\s*/) {
        if($line =~ $ENCAPSULATE_RE) {
            confess "encapsulate $3 does not match option space $prefix" if($3 ne $prefix);
            $self->name($1);
            $self->code($2);
        }
        elsif($line =~ /option $prefix\./) {
            return 'children';
        }
        else {
            return 'backtrack';
        }
    }

    return 'next';
}

=head2 captured_to_args

See L<Net::ISC::DHCPd::Config::Role/captured_to_args>.

=cut

sub captured_to_args {
    return { prefix => $_[1] }
}

=head2 generate

See L<Net::ISC::DHCPd::Config::Role/generate>.

=cut

sub generate {
    my $self = shift;

    return(
        sprintf('option space %s;', $self->prefix),
        $self->generate_config_from_children,
        sprintf('option %s code %i = encapsulate %s;',
            $self->name,
            $self->code,
            $self->prefix,
        ),
    );
}

=head1 COPYRIGHT & LICENSE

=head1 AUTHOR

See L<Net::ISC::DHCPd>.

=cut

1;<|MERGE_RESOLUTION|>--- conflicted
+++ resolved
@@ -26,12 +26,8 @@
 
 with 'Net::ISC::DHCPd::Config::Role';
 
-<<<<<<< HEAD
-my $ENCAPSULATE_RE = qr{ option (\S+) \s code \s (\d+) \s = \s encapsulate \s (\S+) ; }x;
-=======
 # option foo-enc code 122 = encapsulate foo;
 my $ENCAPSULATE_RE = qr{option (\S+) code (\d+) = encapsulate (\S+)\s*;};
->>>>>>> a6559376
 
 __PACKAGE__->create_children(qw/
     Net::ISC::DHCPd::Config::OptionSpace::Option
